"use client";

import Image from "next/image";
import { ChevronLeft, ChevronRight } from "lucide-react";
import { useTranslation } from "react-i18next";
import { useEffect, useState } from "react";
import { Movie } from "./movies/types/movies";
<<<<<<< HEAD
import { useRouter } from "next/navigation";

export default function Home() {
  const [movies, setMovies] = useState<Movie[]>([]);
  const [selectedMovie, setSelectedMovie] = useState<Movie | null>(null);
  const [scrollInterval, setScrollInterval] = useState<NodeJS.Timeout | null>(null);
  const { t } = useTranslation();
  const router = useRouter();
=======

export default function Home() {
  const [movies, setMovies] = useState<Movie[]>([]);
  const [scrollInterval, setScrollInterval] = useState<NodeJS.Timeout | null>(null);
  const [selectedMovie, setSelectedMovie] = useState<Movie | null>(null);
  const [currentIndex, setCurrentIndex] = useState(0);
  const [progress, setProgress] = useState(0);
  const [loading, setLoading] = useState(true);
  const [error, setError] = useState<string | null>(null);
  const { t } = useTranslation();
>>>>>>> dc4dc525

  useEffect(() => {
    const fetchPublicMovies = async () => {
      try {
        const response = await fetch(`${process.env.NEXT_PUBLIC_URL}/api/v1/search/public/list`);
<<<<<<< HEAD
        if (!response.ok) throw new Error("Failed to fetch movies");
        const data: Movie[] = await response.json();
        setMovies(data);
        if (data.length > 0) setSelectedMovie(data[0]);
      } catch (err) {
        console.error(err);
      }
    };
    fetchPublicMovies();
  }, []);

=======
        if (!response.ok) {
          throw new Error('Failed to fetch movies');
        }
        const data: Movie[] = await response.json();
        setMovies(data);
        if (data.length > 0) {
          setSelectedMovie(data[0]);
        }
      } catch (err) {
        setError((err as Error).message);
      } finally {
        setLoading(false);
      }
    };

    fetchPublicMovies();
  }, []);

  const handleMovieSelect = (movie: Movie, index: number) => {
    setSelectedMovie(movie);
    setCurrentIndex(index);
  };
>>>>>>> dc4dc525

  const startScroll = (direction: "left" | "right") => {
    if (scrollInterval) return;
    const container = document.getElementById("movie-carousel");
    if (!container) return;
<<<<<<< HEAD

    const interval = setInterval(() => {
      container.scrollBy({ left: direction === "left" ? -10 : 10, behavior: "smooth" });
    }, 30);

    setScrollInterval(interval);
  };

=======
  
    const interval = setInterval(() => {
      container.scrollBy({
        left: direction === "left" ? -10 : 10,
        behavior: "smooth"
      });
    }, 30);
    setScrollInterval(interval);
  };
  
>>>>>>> dc4dc525
  const stopScroll = () => {
    if (scrollInterval) {
      clearInterval(scrollInterval);
      setScrollInterval(null);
    }
  };

<<<<<<< HEAD
  const handleMovieClick = (movie: Movie) => {
    if (selectedMovie?.id === movie.id) {
      window.location.href = `/movies/${movie.id}`;
    } else {
      setSelectedMovie(movie);
    }
  };

  return (
    <main className="bg-black text-white fixed inset-0 top-16 bottom-16 flex flex-col overflow-auto md:overflow-hidden">
      {selectedMovie && (
        <div className="relative flex-1 flex items-end justify-start overflow-hidden hidden md:flex">
          <Image
            src={selectedMovie.poster || "/no-poster.png"}
            alt={selectedMovie.title}
            fill
            unoptimized
            className="object-cover blur-2xl scale-110 opacity-50"
            priority
          />
          <div className="absolute inset-0 bg-gradient-to-t from-black/80 via-black/40 to-transparent"></div>
          
          <div className="relative z-10 p-8 flex gap-6 items-end">
            <div
              className="relative z-10 p-8 flex gap-6 items-end cursor-pointer"
              onClick={() => router.push(`/movies/${selectedMovie.id}`)}
            >
              <div className="relative w-36 sm:w-48 md:w-60 lg:w-72 aspect-[2/3] rounded-lg overflow-hidden shadow-2xl">
                <Image
                  src={selectedMovie.poster || "/no-poster.png"}
                  alt={selectedMovie.title}
                  fill
                  unoptimized
                  className="object-cover"
                />
              </div>
              <div className="max-w-xl">
                <h1 className="text-2xl sm:text-3xl md:text-4xl lg:text-5xl font-bold mb-2">{selectedMovie.title}</h1>
                <p className="text-sm sm:text-base md:text-lg text-gray-300">{selectedMovie.year}</p>
              </div>
=======
  if (loading) {
    return (
      <main className="flex items-center justify-center py-20 bg-black">
        <div className="animate-spin rounded-full h-12 w-12 border-t-2 border-red-600"></div>
      </main>
    );
  }

  if (error || movies.length === 0) {
    return (
      <main className="flex flex-col items-center justify-center py-20 bg-black text-white">
        <h1 className="text-2xl font-bold mb-4">{error || 'No movies available'}</h1>
      </main>
    );
  }

  return (
    <main className="bg-black text-white fixed inset-0 top-16 bottom-16 overflow-hidden flex flex-col">
      {selectedMovie && (
        <div className="relative h-[80vh] flex items-end justify-start">
          <Image
            src={selectedMovie.poster || '/no-poster.png'}
            alt={selectedMovie.title}
            fill
            unoptimized
            className="object-cover blur-2xl scale-110 opacity-50" 
            priority
          />
          <div className="absolute inset-0 bg-gradient-to-t from-black/80 via-black/40 to-transparent"></div>
          <div className="relative z-10 p-8 flex gap-6 items-end">
            <div className="relative w-60 md:w-72 aspect-[2/3] rounded-lg overflow-hidden shadow-2xl">
              <Image
                src={selectedMovie.poster || '/no-poster.png'}
                alt={selectedMovie.title}
                fill
                unoptimized
                className="object-cover"
              />
            </div>
            <div className="max-w-xl">
              <h1 className="text-4xl font-bold mb-2">{selectedMovie.title}</h1>
              <p className="text-gray-300">{selectedMovie.year}</p>
              <p className="mt-4 text-gray-200 line-clamp-3">{selectedMovie.summary}</p>
>>>>>>> dc4dc525
            </div>
          </div>
        </div>
      )}
      <div className="relative px-4 md:px-6 py-4 flex-shrink-0 bg-black">
<<<<<<< HEAD
        <h2 className="relative z-10 text-lg md:text-xl font-bold mb-3">{t("main.popularMovies")}</h2>
        <button
          onMouseEnter={() => startScroll("left")}
          onMouseLeave={stopScroll}
          className="absolute left-2 top-1/2 z-20 -translate-y-1/2 bg-black/80 hover:bg-black/90 text-white p-3 rounded-full shadow-lg transition"
        >
          <ChevronLeft className="w-6 h-6" />
        </button>
        <button
          onMouseEnter={() => startScroll("right")}
          onMouseLeave={stopScroll}
          className="absolute right-2 top-1/2 z-20 -translate-y-1/2 bg-black/80 hover:bg-black/90 text-white p-3 rounded-full shadow-lg transition"
=======
        <h2 className="text-lg md:text-xl font-bold mb-3">{t('main.popularMovies')}</h2>
        <button
          onMouseEnter={() => startScroll("left")}
          onMouseLeave={stopScroll}
          className="absolute left-2 top-1/2 z-10 -translate-y-1/2 bg-black/50 hover:bg-black/70 text-white p-2 rounded-full transition"
        >
          <ChevronLeft className="w-6 h-6" />
        </button>

        <button
          onMouseEnter={() => startScroll("right")}
          onMouseLeave={stopScroll}
          className="absolute right-2 top-1/2 z-10 -translate-y-1/2 bg-black/50 hover:bg-black/70 text-white p-2 rounded-full transition"
>>>>>>> dc4dc525
        >
          <ChevronRight className="w-6 h-6" />
        </button>
        <div
          id="movie-carousel"
<<<<<<< HEAD
          className="relative z-10 flex space-x-4 overflow-x-auto md:overflow-x-auto scrollbar-hide scroll-smooth"
          style={{ scrollbarWidth: "none", msOverflowStyle: "none" }}
        >
          {movies.map((movie) => (
            <div
              key={movie.id || movie.imdb_id}
              onClick={() => handleMovieClick(movie)}
              className={`flex-shrink-0 cursor-pointer transition-transform duration-300 hover:scale-105 ${
                selectedMovie?.id === movie.id ? "ring-2 ring-red-600" : ""
              }`}
            >
              <div
                className="w-32 h-48 md:w-40 md:h-60 relative rounded-lg overflow-hidden group"
              >
                <Image
                  src={movie.poster || "/no-poster.png"}
=======
          className="flex space-x-4 overflow-x-auto scrollbar-hide scroll-smooth"
          style={{ scrollbarWidth: 'none', msOverflowStyle: 'none' }}
        >
          {movies.map((movie, index) => (
            <div
              key={movie.id || movie.imdb_id}
              onClick={() => handleMovieSelect(movie, index)}
              className={`flex-shrink-0 cursor-pointer transition-transform duration-300 hover:scale-105 ${
                selectedMovie?.id === movie.id ? 'ring-2 ring-red-600' : ''
              }`}
            >
              <div className="w-32 h-48 md:w-40 md:h-60 relative rounded-lg overflow-hidden">
                <Image
                  src={movie.poster || '/no-poster.png'}
>>>>>>> dc4dc525
                  alt={movie.title}
                  fill
                  unoptimized
                  className="object-cover"
                />
<<<<<<< HEAD
                <div className="absolute bottom-0 left-0 right-0 bg-gradient-to-t from-black via-transparent to-transparent opacity-100 md:opacity-0 group-hover:opacity-100 transition-opacity duration-300">
                  <div className="p-2 sm:p-3">
                    <h3 className="text-xs sm:text-sm font-semibold line-clamp-2 sm:line-clamp-3 break-words">
                      {movie.title}
                    </h3>
                    <p className="text-[10px] sm:text-xs text-gray-300">{movie.year}</p>
=======
                <div className="absolute inset-0 bg-gradient-to-t from-black via-transparent to-transparent opacity-0 hover:opacity-100 transition-opacity duration-300">
                  <div className="absolute bottom-0 p-4">
                    <h3 className="text-sm font-semibold truncate">{movie.title}</h3>
                    <p className="text-xs text-gray-300">{movie.year}</p>
>>>>>>> dc4dc525
                  </div>
                </div>
              </div>
            </div>
          ))}
        </div>
      </div>
<<<<<<< HEAD
=======

      <style jsx global>{`
        .scrollbar-hide::-webkit-scrollbar {
          display: none;
        }
      `}</style>
>>>>>>> dc4dc525
    </main>
  );
}<|MERGE_RESOLUTION|>--- conflicted
+++ resolved
@@ -5,7 +5,6 @@
 import { useTranslation } from "react-i18next";
 import { useEffect, useState } from "react";
 import { Movie } from "./movies/types/movies";
-<<<<<<< HEAD
 import { useRouter } from "next/navigation";
 
 export default function Home() {
@@ -14,24 +13,11 @@
   const [scrollInterval, setScrollInterval] = useState<NodeJS.Timeout | null>(null);
   const { t } = useTranslation();
   const router = useRouter();
-=======
-
-export default function Home() {
-  const [movies, setMovies] = useState<Movie[]>([]);
-  const [scrollInterval, setScrollInterval] = useState<NodeJS.Timeout | null>(null);
-  const [selectedMovie, setSelectedMovie] = useState<Movie | null>(null);
-  const [currentIndex, setCurrentIndex] = useState(0);
-  const [progress, setProgress] = useState(0);
-  const [loading, setLoading] = useState(true);
-  const [error, setError] = useState<string | null>(null);
-  const { t } = useTranslation();
->>>>>>> dc4dc525
 
   useEffect(() => {
     const fetchPublicMovies = async () => {
       try {
         const response = await fetch(`${process.env.NEXT_PUBLIC_URL}/api/v1/search/public/list`);
-<<<<<<< HEAD
         if (!response.ok) throw new Error("Failed to fetch movies");
         const data: Movie[] = await response.json();
         setMovies(data);
@@ -43,36 +29,11 @@
     fetchPublicMovies();
   }, []);
 
-=======
-        if (!response.ok) {
-          throw new Error('Failed to fetch movies');
-        }
-        const data: Movie[] = await response.json();
-        setMovies(data);
-        if (data.length > 0) {
-          setSelectedMovie(data[0]);
-        }
-      } catch (err) {
-        setError((err as Error).message);
-      } finally {
-        setLoading(false);
-      }
-    };
-
-    fetchPublicMovies();
-  }, []);
-
-  const handleMovieSelect = (movie: Movie, index: number) => {
-    setSelectedMovie(movie);
-    setCurrentIndex(index);
-  };
->>>>>>> dc4dc525
 
   const startScroll = (direction: "left" | "right") => {
     if (scrollInterval) return;
     const container = document.getElementById("movie-carousel");
     if (!container) return;
-<<<<<<< HEAD
 
     const interval = setInterval(() => {
       container.scrollBy({ left: direction === "left" ? -10 : 10, behavior: "smooth" });
@@ -81,18 +42,6 @@
     setScrollInterval(interval);
   };
 
-=======
-  
-    const interval = setInterval(() => {
-      container.scrollBy({
-        left: direction === "left" ? -10 : 10,
-        behavior: "smooth"
-      });
-    }, 30);
-    setScrollInterval(interval);
-  };
-  
->>>>>>> dc4dc525
   const stopScroll = () => {
     if (scrollInterval) {
       clearInterval(scrollInterval);
@@ -100,7 +49,6 @@
     }
   };
 
-<<<<<<< HEAD
   const handleMovieClick = (movie: Movie) => {
     if (selectedMovie?.id === movie.id) {
       window.location.href = `/movies/${movie.id}`;
@@ -141,57 +89,11 @@
                 <h1 className="text-2xl sm:text-3xl md:text-4xl lg:text-5xl font-bold mb-2">{selectedMovie.title}</h1>
                 <p className="text-sm sm:text-base md:text-lg text-gray-300">{selectedMovie.year}</p>
               </div>
-=======
-  if (loading) {
-    return (
-      <main className="flex items-center justify-center py-20 bg-black">
-        <div className="animate-spin rounded-full h-12 w-12 border-t-2 border-red-600"></div>
-      </main>
-    );
-  }
-
-  if (error || movies.length === 0) {
-    return (
-      <main className="flex flex-col items-center justify-center py-20 bg-black text-white">
-        <h1 className="text-2xl font-bold mb-4">{error || 'No movies available'}</h1>
-      </main>
-    );
-  }
-
-  return (
-    <main className="bg-black text-white fixed inset-0 top-16 bottom-16 overflow-hidden flex flex-col">
-      {selectedMovie && (
-        <div className="relative h-[80vh] flex items-end justify-start">
-          <Image
-            src={selectedMovie.poster || '/no-poster.png'}
-            alt={selectedMovie.title}
-            fill
-            unoptimized
-            className="object-cover blur-2xl scale-110 opacity-50" 
-            priority
-          />
-          <div className="absolute inset-0 bg-gradient-to-t from-black/80 via-black/40 to-transparent"></div>
-          <div className="relative z-10 p-8 flex gap-6 items-end">
-            <div className="relative w-60 md:w-72 aspect-[2/3] rounded-lg overflow-hidden shadow-2xl">
-              <Image
-                src={selectedMovie.poster || '/no-poster.png'}
-                alt={selectedMovie.title}
-                fill
-                unoptimized
-                className="object-cover"
-              />
-            </div>
-            <div className="max-w-xl">
-              <h1 className="text-4xl font-bold mb-2">{selectedMovie.title}</h1>
-              <p className="text-gray-300">{selectedMovie.year}</p>
-              <p className="mt-4 text-gray-200 line-clamp-3">{selectedMovie.summary}</p>
->>>>>>> dc4dc525
             </div>
           </div>
         </div>
       )}
       <div className="relative px-4 md:px-6 py-4 flex-shrink-0 bg-black">
-<<<<<<< HEAD
         <h2 className="relative z-10 text-lg md:text-xl font-bold mb-3">{t("main.popularMovies")}</h2>
         <button
           onMouseEnter={() => startScroll("left")}
@@ -204,27 +106,11 @@
           onMouseEnter={() => startScroll("right")}
           onMouseLeave={stopScroll}
           className="absolute right-2 top-1/2 z-20 -translate-y-1/2 bg-black/80 hover:bg-black/90 text-white p-3 rounded-full shadow-lg transition"
-=======
-        <h2 className="text-lg md:text-xl font-bold mb-3">{t('main.popularMovies')}</h2>
-        <button
-          onMouseEnter={() => startScroll("left")}
-          onMouseLeave={stopScroll}
-          className="absolute left-2 top-1/2 z-10 -translate-y-1/2 bg-black/50 hover:bg-black/70 text-white p-2 rounded-full transition"
-        >
-          <ChevronLeft className="w-6 h-6" />
-        </button>
-
-        <button
-          onMouseEnter={() => startScroll("right")}
-          onMouseLeave={stopScroll}
-          className="absolute right-2 top-1/2 z-10 -translate-y-1/2 bg-black/50 hover:bg-black/70 text-white p-2 rounded-full transition"
->>>>>>> dc4dc525
         >
           <ChevronRight className="w-6 h-6" />
         </button>
         <div
           id="movie-carousel"
-<<<<<<< HEAD
           className="relative z-10 flex space-x-4 overflow-x-auto md:overflow-x-auto scrollbar-hide scroll-smooth"
           style={{ scrollbarWidth: "none", msOverflowStyle: "none" }}
         >
@@ -241,40 +127,17 @@
               >
                 <Image
                   src={movie.poster || "/no-poster.png"}
-=======
-          className="flex space-x-4 overflow-x-auto scrollbar-hide scroll-smooth"
-          style={{ scrollbarWidth: 'none', msOverflowStyle: 'none' }}
-        >
-          {movies.map((movie, index) => (
-            <div
-              key={movie.id || movie.imdb_id}
-              onClick={() => handleMovieSelect(movie, index)}
-              className={`flex-shrink-0 cursor-pointer transition-transform duration-300 hover:scale-105 ${
-                selectedMovie?.id === movie.id ? 'ring-2 ring-red-600' : ''
-              }`}
-            >
-              <div className="w-32 h-48 md:w-40 md:h-60 relative rounded-lg overflow-hidden">
-                <Image
-                  src={movie.poster || '/no-poster.png'}
->>>>>>> dc4dc525
                   alt={movie.title}
                   fill
                   unoptimized
                   className="object-cover"
                 />
-<<<<<<< HEAD
                 <div className="absolute bottom-0 left-0 right-0 bg-gradient-to-t from-black via-transparent to-transparent opacity-100 md:opacity-0 group-hover:opacity-100 transition-opacity duration-300">
                   <div className="p-2 sm:p-3">
                     <h3 className="text-xs sm:text-sm font-semibold line-clamp-2 sm:line-clamp-3 break-words">
                       {movie.title}
                     </h3>
                     <p className="text-[10px] sm:text-xs text-gray-300">{movie.year}</p>
-=======
-                <div className="absolute inset-0 bg-gradient-to-t from-black via-transparent to-transparent opacity-0 hover:opacity-100 transition-opacity duration-300">
-                  <div className="absolute bottom-0 p-4">
-                    <h3 className="text-sm font-semibold truncate">{movie.title}</h3>
-                    <p className="text-xs text-gray-300">{movie.year}</p>
->>>>>>> dc4dc525
                   </div>
                 </div>
               </div>
@@ -282,15 +145,6 @@
           ))}
         </div>
       </div>
-<<<<<<< HEAD
-=======
-
-      <style jsx global>{`
-        .scrollbar-hide::-webkit-scrollbar {
-          display: none;
-        }
-      `}</style>
->>>>>>> dc4dc525
     </main>
   );
 }