"use client";

import { useEffect, useRef, useState } from "react";
import Link from "next/link";
import { useParams } from "next/navigation";
import { Star, MessageCircle, Send, X } from "lucide-react";
import { Movie, Torrent } from "../types/movies";
import { Comment } from "../types/comment";
import { useAuth } from "../../context/authcontext";
import { parsedError } from "../../ui/error/parsedError";
import { formatDate, renderStars } from "../../ui/comments";
import { useTranslation } from "react-i18next";

export default function MovieDetails() {
    const { user, logout, isLoading: authLoading } = useAuth();
    const { id } = useParams();
    const [movieData, setMovieData] = useState<Movie | null>(null);
    const [error, setError] = useState<string[] | null>(null);
    const [loading, setLoading] = useState(true);
    const [comments, setComments] = useState<Comment[]>([]);
    const [commentError, setCommentError] = useState<string[] | null>(null);
    const [commentsLoading, setCommentsLoading] = useState(false);
    const [newComment, setNewComment] = useState("");
    const [newRating, setNewRating] = useState(5);
    const [submitting, setSubmitting] = useState(false);
    const [hascommented, setHasCommented] = useState(false);
    const [userComment, setUserComment] = useState<Comment | null>(null);
    const [isStreamingModalOpen, setisStreamModalOpen] = useState(false);
    const [selectedTorrent, setSelectedTorrent] = useState<Torrent | null>(null);
<<<<<<< HEAD
=======
    const [availableSubtitles, setAvailableSubtitles] = useState<any[]>([]);
    const [loadingSubtitles, setLoadingSubtitles] = useState(false);
    const [subtitleError, setSubtitleError] = useState<string | null>(null);
>>>>>>> e0e6fb66
    const lastUpdateTimeRef = useRef(Date.now());
    const lastUpdatePercentageRef = useRef(0);
    const videoRef = useRef<HTMLVideoElement | null>(null);
    const { t } = useTranslation();

    const fectchMovieData = async () => {
        if (!id) return;
        const token = localStorage.getItem("token");
        try {
            const response = await fetch(`${process.env.NEXT_PUBLIC_URL}/api/v1/movies/${id}`, {
                method: "GET",
                headers: { 
                    Authorization: `Bearer ${token}` 
                },
            });
            if (!response.ok) {
                if (response.status === 401) logout();
                const text = parsedError(await response.json());
                setError(text);
                return;
            }
            const data = await response.json();
            setMovieData(data);
            console.log("Movie data:", data);
        } catch (err) {
            setError(err as string[]);
        }
    };

    const fetchComments = async () => {
        if (!id) return;
        setCommentsLoading(true);
        const token = localStorage.getItem("token");
        try {
            const response = await fetch(`${process.env.NEXT_PUBLIC_URL}/api/v1/comments/movies/${id}/comments`, {
                method: "GET",
                headers: { 
                    Authorization: `Bearer ${token}` 
                },
            });
            if (!response.ok) {
                if (response.status === 401) logout();
                const text = parsedError(await response.json());
                setError(text);
                return;
            }
            const data = await response.json();
            setComments(data);
            if(user){
                const ownComment = data.find((comment: Comment) => comment.username === user.username);
                if (ownComment) {
                    setHasCommented(true);
                    setUserComment(ownComment)
                }
            }
        } catch (err) {
            setError(err as string[]);
        } finally {
            setCommentsLoading(false);
        }
    };

    const loadSubtitles = async (torrent: Torrent) => {
        if (!id) return [];
        
        setLoadingSubtitles(true);
        setSubtitleError(null);
        const token = localStorage.getItem("token");
        
        try {
            const response = await fetch(
                `${process.env.NEXT_PUBLIC_URL}/api/v1/movies/${id}/subtitles?torrent_hash=${torrent.hash}`,
                {
                    method: "GET",
                    headers: { Authorization: `Bearer ${token}` },
                }
            );
            
            if (!response.ok) {
                if (response.status === 401) logout();
                console.warn('No subtitles available or error loading them');
                return [];
            }
            
            const data = await response.json();
            const subtitles = data.subtitles || [];
            setAvailableSubtitles(subtitles);
            console.log("Subtitles loaded:", subtitles);
            return subtitles;
            
        } catch (error) {
            console.error('Error loading subtitles:', error);
            setSubtitleError('Failed to load subtitles');
            return [];
        } finally {
            setLoadingSubtitles(false);
        }
    };

    const submitComment = async (e: React.FormEvent) => {
        e.preventDefault();
        if (!newComment.trim() || !id) return;
        setSubmitting(true);
        setCommentError(null);
        const token = localStorage.getItem("token");
        try {
            const response = await fetch(`${process.env.NEXT_PUBLIC_URL}/api/v1/comments/`, {
                method: "POST",
                headers: {
                    "Content-Type": "application/json",
                    Authorization: `Bearer ${token}`,
                },
                body: JSON.stringify({
                    comment: newComment.trim(),
                    movie_id: id as string,
                    rating: newRating,
                }),
            });
            if (!response.ok) {
                if (response.status === 401) logout();
                const text = parsedError(await response.json());
                setCommentError(text);
                return;
            }
            setNewComment("");
            setNewRating(5);
            await fetchComments();
        } catch (err) {
            setCommentError(err as string[]);
        } finally {
            setSubmitting(false);
        }
    };

    const updateViewProgress = async (percentage: number) => {
        if (!id) return;
        const token = localStorage.getItem("token");
        try {
            const response = await fetch(`${process.env.NEXT_PUBLIC_URL}/api/v1/movies/${id}/view`, {
                method: "PUT",
                headers: {
                    "Content-Type": "application/json",
                    Authorization: `Bearer ${token}`,
                },
                body: JSON.stringify({ view_percentage: Math.floor(percentage) }),
            });
            if (!response.ok) {
                if (response.status === 401) logout();
                const text = parsedError(await response.json());
                setError(text);
                return;
            }
        } catch (err) {
            setError(err as string[]);
        }
    }

    const handleTorrentSelect = async (torrent: Torrent) => {
        if (!id) return;
        
        setSelectedTorrent(torrent);
        setisStreamModalOpen(true);
        setCommentError(null);
        lastUpdatePercentageRef.current = movieData?.view_percentage || 0;
        lastUpdateTimeRef.current = Date.now();
        
        setTimeout(async () => {
            if (videoRef.current) {
                const streamUrl = `${process.env.NEXT_PUBLIC_URL}/api/v1/movies/${id}/stream?torrent_hash=${torrent.hash}`;

                try {
                    const checkResponse = await fetch(streamUrl, {
                        method: "GET",
                        credentials: 'include',
                    });

                    if (checkResponse.status === 202) {
                        const statusResponse = await fetch(streamUrl, {
                            method: "GET",
                            credentials: 'include',
                        });
                        const data = await statusResponse.json();
                        
                        const message = data.detail?.message || 'Download in progress';
                        const retryAfter = data.detail?.retry_after || 30;
                        
                        setCommentError([`${message} - Retrying in ${retryAfter}s...`]);
                        
                        setTimeout(() => handleTorrentSelect(torrent), retryAfter * 1000);
                        return;
                    }
                    
                    if (!checkResponse.ok) {
                        if (checkResponse.status === 401) logout();
                        setCommentError([`Stream error: ${checkResponse.status}`]);
                        return;
                    }
                    
                    videoRef.current.src = streamUrl;
                    
                    // Cargar subtítulos disponibles
                    const subtitles = await loadSubtitles(torrent);

                    // Limpiar tracks de subtítulos existentes
                    const existingTracks = videoRef.current.querySelectorAll('track');
                    existingTracks.forEach(track => track.remove());

                    // Añadir nuevos subtítulos como elementos track usando proxy del frontend
                    subtitles.forEach((subtitle: any, index: number) => {
                        const track = document.createElement('track');
                        track.kind = 'subtitles';
                        // Usar proxy del frontend para evitar problemas de CORS
                        track.src = `/api/subtitles/${id}/${subtitle.relative_path}?torrent_hash=${torrent.hash}`;
                        track.srclang = subtitle.language.toLowerCase().substring(0, 2);
                        track.label = `${subtitle.language} - ${subtitle.filename}`;
                        // Priorizar subtítulos en español como predeterminados
                        track.default = index === 0 && subtitle.language.toLowerCase().includes('spanish');
                        videoRef.current?.appendChild(track);
                    });
                    
                    const handleError = (e: Event) => {
                        const video = e.target as HTMLVideoElement;
                        if (video.error) {
                            setCommentError([`Video error: ${video.error.message || 'Playback failed'}`]);
                        }
                    };
                    
                    const handleLoadedData = () => {
                        setCommentError(null);
                    };
                    
                    const handleProgress = () => {
                        if (videoRef.current && videoRef.current.buffered.length > 0) {
                            const buffered = videoRef.current.buffered.end(0);
                            const duration = videoRef.current.duration || 0;
                            if (duration > 0) {
                                const percent = (buffered / duration) * 100;
                            }
                        }
                    };

                    const handleTimeUpdate = () => {
                        if (videoRef.current && videoRef.current.duration > 0) {
                            const currentTime = videoRef.current.currentTime;
                            const duration = videoRef.current.duration;
                            const percentage = (currentTime / duration) * 100;
                            const now = Date.now();
                            const timeDiff = now - lastUpdateTimeRef.current;
                            const currentPercentage = Math.floor(percentage);
                            const lastReported = lastUpdatePercentageRef.current;

                            if (timeDiff >= 30000 && currentPercentage > lastReported) {
                                updateViewProgress(percentage);
                                lastUpdateTimeRef.current = now;
                                lastUpdatePercentageRef.current = currentPercentage;
                                if (movieData) {
                                    setMovieData({
                                        ...movieData,
                                        view_percentage: currentPercentage
                                    });
                                }
                            }
                        }
                    }

                    // Limpiar eventos anteriores
                    videoRef.current.removeEventListener('error', handleError);
                    videoRef.current.removeEventListener('loadeddata', handleLoadedData);
                    videoRef.current.removeEventListener('progress', handleProgress);
                    videoRef.current.removeEventListener('timeupdate', handleTimeUpdate);
                    
                    // Añadir eventos
                    videoRef.current.addEventListener('error', handleError);
                    videoRef.current.addEventListener('loadeddata', handleLoadedData);
                    videoRef.current.addEventListener('progress', handleProgress);
                    videoRef.current.addEventListener('timeupdate', handleTimeUpdate);
                    
                    // Iniciar carga
                    videoRef.current.load();
                    
                } catch (error) {
                    setCommentError([`Network error: ${error}`]);
                }
            } else {
                setError(["VideoRef still null after timeout"]);
            }
        }, 100);
    };

    const closeStreamingModal = () => {
        setisStreamModalOpen(false);
        setSelectedTorrent(null);
<<<<<<< HEAD
        lastUpdateTimeRef.current = Date.now();
=======
        setAvailableSubtitles([]);
        setSubtitleError(null);
        lastUpdateTimeRef.current = Date.now();
        
>>>>>>> e0e6fb66
        if (videoRef.current) {
            videoRef.current.pause();
            videoRef.current.removeEventListener('error', () => {});
            videoRef.current.removeEventListener('loadeddata', () => {});
            videoRef.current.removeEventListener('progress', () => {});
            videoRef.current.removeEventListener('timeupdate', () => {});
<<<<<<< HEAD
=======
            
            // Limpiar tracks de subtítulos
            const tracks = videoRef.current.querySelectorAll('track');
            tracks.forEach(track => track.remove());
            
>>>>>>> e0e6fb66
            videoRef.current.currentTime = 0;
            videoRef.current.removeAttribute('src');
            videoRef.current.load();
        }
    };

    useEffect(() => {
        if (authLoading) return;
        const loadData = async () => {
            setLoading(true);
            await Promise.all([fectchMovieData(), fetchComments()]);
            setLoading(false);
        };
        loadData();
    }, [id, authLoading]);

    if(error) return (
        <div className="text-center mt-4 py-2">
            <div className="mb-4 p-3 bg-red-100 border border-red-400 text-red-700 rounded">
                {error}
            </div>
        </div>
    );

    if (loading) return (
        <div className="text-center mt-4 py-2">
            <div className="inline-block animate-spin rounded-full h-6 w-6 border-t-2 border-white"></div>
            <p className="mt-2">{t("movies.loading")}</p>
        </div>
    );
    
    const movie = movieData;
    return (
        <div className="p-4 bg-dark-900 text-white">
            <div className="max-w-4xl mx-auto mx-auto flex flex-col md:flex-row">
                <img src={movie?.poster} alt={movie?.title} className="w-full md:w-auto  h-auto rounded-lg mb-4 md:mb-0 md:mr-6" />
                <div>
                    <h1 className="text-4xl font-bold">{movie?.title}</h1>
                    <p className="text-gray-400">{movie?.runtime ?? "N/A"} • {movie?.year ?? "N/A"} • {movie?.rating ?? "N/A"}/10⭐ </p>
                    <p className="text-lg mt-4 max-h-40 overflow-auto no-scrollbar">{movie?.summary}</p>
                    <h3 className="mt-6 text-xl font-semibold">Director</h3>
                    <p>{movie?.director?.length? movie.director.join(", ") : t("movies.noDirector")}</p>

                    <h3 className="mt-6 text-xl font-semibold">{t("movies.cast")}</h3>
                    <p>{movie?.cast?.length? movie.cast.join(", ") : t("movies.noCast")}</p>
                    <h3 className="text-2xl mt-8">{t("movies.genres")}</h3>
                    <ul className="grid grid-cols-3 gap-4">
                        {movie?.genres.map((genre) => (
                            <li key={genre} className="bg-gray-800 px-2 py-1 rounded-lg text-center">{genre}</li>
                        ))}
                    </ul>
                    {typeof movie?.view_percentage === "number" && (
                        <div className="mt-6">
                            <p className="text-sm text-gray-400 mb-1">{t("movies.viewing")}</p>
                            <div className="w-full h-4 bg-gray-800 rounded-full overflow-hidden">
                            <div
                                className={`h-full transition-all duration-500 ease-in-out ${
                                movie.view_percentage >= 90
                                    ? "bg-green-500"
                                    : movie.view_percentage >= 75
                                    ? "bg-blue-500"
                                    : movie.view_percentage >= 50
                                    ? "bg-yellow-500"
                                    : "bg-red-500"
                                }`}
                                style={{ width: `${movie.view_percentage}%` }}
                            />
                            </div>
                            <p className="text-xs text-gray-400 mt-1">
                            {movie.view_percentage >= 90
                                ? t("movies.completed")
                                : `${movie.view_percentage}%`}
                            </p>
                        </div>
                    )}
                    {movie?.torrents && movie.torrents.length > 0 && (
                    <div className="mt-8">
                        <div className="flex flex-wrap gap-3">
                            {movie.torrents.map((torrent, index) => (
                                <button
                                    key={index}
                                    className="bg-gray-800 hover:bg-gray-700 px-4 py-2 rounded-lg text-center transition-colors cursor-pointer border border-gray-600 hover:border-gray-500"
                                    onClick={() => handleTorrentSelect(torrent)}
                                >
                                    <div className="flex flex-col items-center">
                                        <span className="font-medium">{torrent.quality}</span>
                                        {loadingSubtitles && selectedTorrent?.hash === torrent.hash && (
                                            <span className="text-xs text-blue-400">Loading subtitles...</span>
                                        )}
                                    </div>
                                </button>
                            ))}
                        </div>
                        {subtitleError && (
                            <div className="mt-2 text-sm text-yellow-400">
                                {subtitleError}
                            </div>
                        )}
                        {availableSubtitles.length > 0 && (
                            <div className="mt-4 p-3 bg-gray-800 rounded-lg">
                                <p className="text-sm text-gray-300 mb-2">Available subtitles ({availableSubtitles.length}):</p>
                                <div className="flex flex-wrap gap-2">
                                    {availableSubtitles.map((subtitle) => (
                                        <span
                                            key={subtitle.id}
                                            className="text-xs bg-blue-600 px-2 py-1 rounded"
                                            title={subtitle.filename}
                                        >
                                            {subtitle.language}
                                        </span>
                                    ))}
                                </div>
                            </div>
                        )}
                    </div>
                    )}
                </div>
            </div>

            {hascommented && userComment ? (
                <div className="mb-8">
                    <h2 className="text-xl font-semibold mb-4">{t("movies.comment")}</h2>
                    <div className="bg-gray-700 rounded-lg p-4">
                        <div className="flex items-start justify-between mb-2">
                            <div className="flex items-center gap-3">
                                <div className="w-8 h-8 bg-blue-600 rounded-full flex items-center justify-center text-sm font-bold">
                                    {userComment.username.charAt(0).toUpperCase()}
                                </div>
                                <div>
                                    <p className="font-medium">{userComment.username}</p>
                                    <p className="text-xs text-gray-400">
                                        {formatDate(userComment.created_at)}
                                    </p>
                                </div>
                            </div>
                            <div className="flex items-center gap-1">
                                {renderStars(userComment.rating)}
                                <span className="ml-1 text-sm text-gray-400">
                                    ({userComment.rating}/5)
                                </span>
                            </div>
                        </div>
                        <p className="text-gray-200 leading-relaxed">{userComment.comment}</p>
                    </div>
                </div>
            ) : (
                <form onSubmit={submitComment} className="mb-8">
                    {commentError && Array.isArray(commentError) && (
                        <div className="mb-4 p-3 bg-red-100 border border-red-400 text-red-700 rounded">
                            {commentError.map((err, index) => (
                                <div key={index}>{err}</div>
                            ))}
                        </div>
                    )}               
                    <div className="mb-4">
                        <label className="block text-sm font-medium mb-2">{t("movies.rating")}</label>
                        <div className="flex gap-1">
                            {Array.from({ length: 5 }, (_, i) => (
                                <button
                                    key={i}
                                    type="button"
                                    onClick={() => setNewRating(i + 1)}
                                    className="focus:outline-none"
                                >
                                    <Star
                                        className={`w-6 h-6 transition-colors ${
                                            i < newRating 
                                                ? "fill-yellow-400 text-yellow-400 hover:fill-yellow-300" 
                                                : "text-gray-400 hover:text-yellow-300"
                                        }`}
                                    />
                                </button>
                            ))}
                            <span className="ml-2 text-sm text-gray-400">({newRating}/5)</span>
                        </div>
                    </div>

                    <div className="mb-4">
                        <label htmlFor="comment" className="block text-sm font-medium mb-2">
                            {t("movies.comment")}
                        </label>
                        <textarea
                            id="comment"
                            value={newComment}
                            onChange={(e) => setNewComment(e.target.value)}
                            className="w-full bg-gray-700 border border-gray-600 rounded-lg px-3 py-2 text-white placeholder-gray-400 focus:outline-none focus:border-blue-500 resize-none"
                            rows={4}
                            placeholder={t("movies.placeholder")}
                            disabled={submitting}
                            maxLength={1000}
                        />
                        <div className="text-xs text-gray-400 mt-1">
                            {newComment.length}/1000 {t("movies.character")}
                        </div>
                    </div>

                    <button
                        type="submit"
                        disabled={!newComment.trim() || newComment.length > 1000 || submitting}
                        className="flex items-center gap-2 bg-blue-600 hover:bg-blue-700 disabled:bg-gray-600 disabled:cursor-not-allowed px-4 py-2 rounded-lg transition-colors"
                    >
                        <Send className="w-4 h-4" />
                        {submitting ? t("movies.sending") : t("movies.submitComment")}
                    </button>
                </form>
            )}
            <div className="space-y-4">
                {commentsLoading ? (
                    <div className="text-center py-8">
                        <div className="inline-block animate-spin rounded-full h-6 w-6 border-t-2 border-white"></div>
                        <p className="mt-2">{t("movies.loading")}</p>
                    </div>
                ) : comments.length === 0 ? (
                    <div className="text-center py-8 text-gray-400">
                        <MessageCircle className="w-12 h-12 mx-auto mb-2 opacity-50" />
                        <p>{t("movies.firstComment")}</p>
                    </div>
                ) : (
                    comments.map((comment) => (
                        <div key={comment.id} className="bg-gray-700 rounded-lg p-4">
                            <div className="flex items-start justify-between mb-2">
                                <div className="flex items-center gap-3">
                                    <div className="w-8 h-8 bg-blue-600 rounded-full flex items-center justify-center text-sm font-bold">
                                        {comment.username.charAt(0).toUpperCase()}
                                    </div>
                                    <div>
                                        <Link href={`/profile/${comment.username}`}>
                                            <p className="font-medium hover:text-blue-400 cursor-pointer">
                                                {comment.username}
                                            </p>
                                        </Link>
                                        <p className="text-xs text-gray-400">
                                            {formatDate(comment.created_at)}
                                        </p>
                                    </div>
                                </div>
                                <div className="flex items-center gap-1">
                                    {renderStars(comment.rating)}
                                    <span className="ml-1 text-sm text-gray-400">
                                        ({comment.rating}/5)
                                    </span>
                                </div>
                            </div>
                            <p className="text-gray-200 leading-relaxed">{comment.comment}</p>
                        </div>
                    ))
                )}
            </div>
            
            {isStreamingModalOpen && (
                <div className="fixed inset-0 bg-black/90 flex items-center justify-center z-50">
                <div className="bg-gray-800 rounded-lg w-full h-full m-4 relative">
                    <div className="flex items-center justify-between p-4 border-b border-gray-700">
                    <h2 className="text-lg font-semibold">
                        {movie?.title} - {selectedTorrent?.quality}
                    </h2>
                    <button onClick={closeStreamingModal} className="p-1 rounded-full hover:bg-gray-700 transition-colors">
                        <X className="w-6 h-6" />
                    </button>
                    </div>
                    <div className="flex-1 flex items-center justify-center p-4">
                    <video ref={videoRef} controls autoPlay className="w-full h-full object-contain bg-black" />
                    </div>
                </div>
                </div>
            )}
        </div>
    );
}<|MERGE_RESOLUTION|>--- conflicted
+++ resolved
@@ -27,12 +27,9 @@
     const [userComment, setUserComment] = useState<Comment | null>(null);
     const [isStreamingModalOpen, setisStreamModalOpen] = useState(false);
     const [selectedTorrent, setSelectedTorrent] = useState<Torrent | null>(null);
-<<<<<<< HEAD
-=======
     const [availableSubtitles, setAvailableSubtitles] = useState<any[]>([]);
     const [loadingSubtitles, setLoadingSubtitles] = useState(false);
     const [subtitleError, setSubtitleError] = useState<string | null>(null);
->>>>>>> e0e6fb66
     const lastUpdateTimeRef = useRef(Date.now());
     const lastUpdatePercentageRef = useRef(0);
     const videoRef = useRef<HTMLVideoElement | null>(null);
@@ -325,28 +322,21 @@
     const closeStreamingModal = () => {
         setisStreamModalOpen(false);
         setSelectedTorrent(null);
-<<<<<<< HEAD
-        lastUpdateTimeRef.current = Date.now();
-=======
         setAvailableSubtitles([]);
         setSubtitleError(null);
         lastUpdateTimeRef.current = Date.now();
         
->>>>>>> e0e6fb66
         if (videoRef.current) {
             videoRef.current.pause();
             videoRef.current.removeEventListener('error', () => {});
             videoRef.current.removeEventListener('loadeddata', () => {});
             videoRef.current.removeEventListener('progress', () => {});
             videoRef.current.removeEventListener('timeupdate', () => {});
-<<<<<<< HEAD
-=======
             
             // Limpiar tracks de subtítulos
             const tracks = videoRef.current.querySelectorAll('track');
             tracks.forEach(track => track.remove());
             
->>>>>>> e0e6fb66
             videoRef.current.currentTime = 0;
             videoRef.current.removeAttribute('src');
             videoRef.current.load();
