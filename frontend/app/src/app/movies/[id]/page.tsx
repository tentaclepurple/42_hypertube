--- conflicted
+++ resolved
@@ -512,18 +512,14 @@
         lastUpdateTimeRef.current = Date.now();
         setTimeout(async () => {
             if (videoRef.current) {
-                // Obtener el token del localStorage
                 const token = localStorage.getItem("token");
-                // Construir URL con el token como query parameter
                 const streamUrl = `${process.env.NEXT_PUBLIC_URL}/api/v1/movies/${id}/stream?torrent_hash=${torrent.hash}&token=${encodeURIComponent(token || "")}`;
                 try {
-                    // Verificar si el stream está disponible (sin descargar todo el video)
                     const checkResponse = await fetch(streamUrl, {
                         method: "GET",
                         headers: { Authorization: `Bearer ${token}` }
                     });
                     if (checkResponse.status === 202) {
-                        // El video se está descargando
                         const statusUrl = `${process.env.NEXT_PUBLIC_URL}/api/v1/movies/${id}/stream/status?torrent_hash=${torrent.hash}`;
                         const statusResponse = await fetch(statusUrl, {
                             method: "GET",
@@ -542,10 +538,6 @@
                         setTimeout(() => handleTorrentSelect(torrent), retryAfter * 1000);
                         return;
                     }
-<<<<<<< HEAD
-=======
-
->>>>>>> 234ec976
                     if (!checkResponse.ok) {
                         if (checkResponse.status === 401) logout();
                         setCommentError([`Stream error: ${checkResponse.status}`]);
@@ -554,19 +546,15 @@
                         return;
                     }
 
-                    // El video está listo, asignar la URL con el token al elemento video
                     console.log('Setting video source:', streamUrl.substring(0, 100) + '...');
                     videoRef.current.src = streamUrl;
-                    // Cargar subtítulos
                     const subtitles = await loadSubtitles(torrent);
                     console.log('Subtitles loaded for processing:', subtitles);
-                    // Limpiar tracks de subtítulos existentes
                     const existingTracks = videoRef.current.querySelectorAll('track');
                     existingTracks.forEach(track => {
                         console.log('Removing existing track:', track.src);
                         track.remove();
                     });
-                    // Event handlers
                     const handleError = (e: Event) => {
                         const video = e.target as HTMLVideoElement;
                         if (video.error) {
@@ -591,12 +579,8 @@
                     };
                     const handleLoadedData = () => {
                         setCommentError(null);
-<<<<<<< HEAD
-                        console.log('Video data loaded successfully');
-=======
                         setEstimatedWaitTime(null);
                         console.log('Video data loaded');
->>>>>>> 234ec976
                     };
                     const handleProgress = () => {
                         if (videoRef.current && videoRef.current.buffered.length > 0) {
@@ -608,10 +592,7 @@
                             }
                         }
                     };
-<<<<<<< HEAD
-=======
                     
->>>>>>> 234ec976
                     const handleTimeUpdate = () => {
                         if (videoRef.current && videoRef.current.duration > 0) {
                             const currentTime = videoRef.current.currentTime;
@@ -621,11 +602,6 @@
                             const timeDiff = now - lastUpdateTimeRef.current;
                             const currentPercentage = Math.floor(percentage);
                             const lastReported = lastUpdatePercentageRef.current;
-<<<<<<< HEAD
-                            // Actualizar progreso cada 30 segundos si ha avanzado
-=======
-                            
->>>>>>> 234ec976
                             if (timeDiff >= 30000 && currentPercentage > lastReported) {
                                 updateViewProgress(percentage);
                                 lastUpdateTimeRef.current = now;
@@ -639,29 +615,20 @@
                             }
                         }
                     };
-                    // Limpiar event listeners previos para evitar duplicados
+                    
                     videoRef.current.removeEventListener('error', handleError);
                     videoRef.current.removeEventListener('loadeddata', handleLoadedData);
                     videoRef.current.removeEventListener('loadedmetadata', () => {});
                     videoRef.current.removeEventListener('progress', handleProgress);
                     videoRef.current.removeEventListener('timeupdate', handleTimeUpdate);
-<<<<<<< HEAD
-                    // Agregar nuevos event listeners
-=======
                     
->>>>>>> 234ec976
                     videoRef.current.addEventListener('error', handleError);
                     videoRef.current.addEventListener('loadeddata', handleLoadedData);
                     videoRef.current.addEventListener('loadedmetadata', () => handleLoadedMetadata(subtitles, torrent));
                     videoRef.current.addEventListener('progress', handleProgress);
                     videoRef.current.addEventListener('timeupdate', handleTimeUpdate);
-                    // Cargar el video
                     videoRef.current.load();
-<<<<<<< HEAD
-                    // Debug: Verificar tracks después de cargar
-=======
                     
->>>>>>> 234ec976
                     setTimeout(() => {
                         if (videoRef.current) {
                             setIsPreparingStream(false);
@@ -680,12 +647,8 @@
                     }, 5000);
                 } catch (error) {
                     console.error('Network error:', error);
-<<<<<<< HEAD
-                    setCommentError([`Network error: ${error instanceof Error ? error.message : 'Unknown error'}`]);
-=======
                     setIsPreparingStream(false);
                     setCommentError([`Network error: ${error}`]);
->>>>>>> 234ec976
                 }
             } else {
                 setError(["Video element not ready"]);
@@ -1065,10 +1028,6 @@
                                 <X className="w-6 h-6" />
                             </button>
                         </div>
-<<<<<<< HEAD
-                        <div className="flex-1 flex items-center justify-center p-4">
-                            <video ref={videoRef} crossOrigin="use-credentials" controls autoPlay className="w-full h-full object-contain bg-black" />
-=======
                         <div className="flex-1 flex items-center justify-center p-4 relative">
                             <video
                                 ref={videoRef}
@@ -1089,7 +1048,6 @@
                                     )}
                                 </div>
                             )}
->>>>>>> 234ec976
                         </div>
                     </div>
                 </div>
