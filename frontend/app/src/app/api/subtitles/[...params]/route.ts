--- conflicted
+++ resolved
@@ -18,15 +18,10 @@
     const movieId = resolvedParams.params[0];
     const subtitlePath = resolvedParams.params.slice(1).join('/');
     
-<<<<<<< HEAD
     const backendUrl = `http://10.14.1.1:8000/api/v1/movies/${movieId}/subtitles/${subtitlePath}?torrent_hash=${torrentHash}`;
     
     console.log('Proxy request to:', backendUrl);
     
-=======
-    const backendUrl = `http://backend:8000/api/v1/movies/${movieId}/subtitles/${subtitlePath}?torrent_hash=${torrentHash}`;
-
->>>>>>> 234ec976
     const response = await fetch(backendUrl, {
       method: 'GET',
       headers: {
