--- conflicted
+++ resolved
@@ -5,11 +5,7 @@
       context: ./frontend
       dockerfile: Dockerfile
     environment:
-<<<<<<< HEAD
       - NEXT_PUBLIC_URL=http://imontero.ddns.net:8000
-=======
-      - NEXT_PUBLIC_URL=http://localhost:8000
->>>>>>> 4ec1d479
     ports:
       - "3000:3000"
     volumes:
