--- conflicted
+++ resolved
@@ -20,31 +20,25 @@
     networks:
       - hypertube-network
     restart: unless-stopped
-<<<<<<< HEAD
 
-  # backend:
-  #   container_name: backend
-  #   build:
-  #     context: .
-  #     dockerfile: ./backend/Dockerfile
-  #   ports:
-  #     - "8000:8000"
-  #   volumes:
-  #     - ./backend:/app
-  #     - ./data:/data
-  #   env_file:
-  #     - .env
-  #   networks:
-  #     - hypertube-network
-  #   restart: unless-stopped
-  #   depends_on:
-  #     - kafka
-  #     - zookeeper
-=======
+  backend:
+    container_name: backend
+    build:
+      context: .
+      dockerfile: ./backend/Dockerfile
+    ports:
+      - "8000:8000"
+    volumes:
+      - ./backend:/app
+      - ./data:/data
+    env_file:
+      - .env
+    networks:
+      - hypertube-network
+    restart: unless-stopped
     # depends_on:
     #   - kafka
     #   - zookeeper
->>>>>>> be06bf5e
   
   # torrent_service:
   #   container_name: torrent_service
