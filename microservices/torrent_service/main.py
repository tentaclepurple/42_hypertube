# microservices/torrent_service/main.py 

import asyncio
import logging
import json
import libtorrent as lt
from kafka import KafkaConsumer, KafkaProducer
from pathlib import Path
import os
import re
import time
import asyncpg
import uuid

HOST = 'kafka'

logging.basicConfig(level=logging.INFO)
logger = logging.getLogger(__name__)

class TorrentDownloader:
    def __init__(self):
        self.session = lt.session()
        self.download_path = Path("/data/movies")
        self.download_path.mkdir(exist_ok=True)
        self.active_torrents = {}
        
   
        self.db_url = os.environ.get("DATABASE_URL")
        if not self.db_url:
            logger.warning("DATABASE_URL is not set. Download records will not be saved.")
        
        # Popular trackers
        self.default_trackers = [
            'udp://tracker.openbittorrent.com:80/announce',
            'udp://tracker.opentrackr.org:1337/announce',
            'udp://9.rarbg.to:2710/announce',
            'udp://9.rarbg.me:2710/announce',
            'udp://exodus.desync.com:6969/announce',
            'udp://tracker.cyberia.is:6969/announce',
            'udp://open.stealth.si:80/announce',
            'udp://tracker.tiny-vps.com:6969/announce',
            'udp://bt1.archive.org:6969/announce',
            'udp://bt2.archive.org:6969/announce'
        ]
        
        # Configure libtorrent session
        settings = {
            'user_agent': 'Hypertube/1.0',
            'listen_interfaces': '0.0.0.0:6881',
            'enable_dht': True,
            'enable_lsd': True,
            'enable_upnp': True,
            'enable_natpmp': True,
        }
        self.session.apply_settings(settings)
        
        # Kafka producer
        try:
            self.producer = KafkaProducer(
                bootstrap_servers=[f'{HOST}:9092'],
                value_serializer=lambda x: json.dumps(x).encode('utf-8'),
                retries=3,
                acks=1
            )
            logger.info("Kafka Producer started")
        except Exception as e:
            logger.error(f"Error initializing Kafka Producer: {e}")
            self.producer = None

    async def _check_download_status(self, torrent_hash: str) -> bool:
        """Check if download already exists (completed or in progress)"""
        if not self.db_url:
            return False
            
        # Check if already in active downloads
        if torrent_hash in self.active_torrents:
            print(f"Download in progress: {torrent_hash[:8]}...")
            return True
            
        try:
            conn = await asyncpg.connect(self.db_url, statement_cache_size=0)
            
            result = await conn.fetchrow(
                """
                SELECT downloaded_lg FROM movie_downloads 
                WHERE hash_id = $1 AND downloaded_lg = true
                ORDER BY update_dt DESC
                LIMIT 1
                """,
                torrent_hash.lower()
            )
            
            await conn.close()
            
            if result:
                print(f"Download already completed: {torrent_hash[:8]}...")
                return True
                
            return False
            
        except Exception as e:
            print(f"ERROR checking download status: {e}")
            return False

    async def _mark_download_started(self, movie_id: str, torrent_hash: str):
        """Mark download as started immediately when request is accepted"""
        await self._update_download_record(movie_id, torrent_hash, 'downloading', 0)
        print(f"Download marked as started: {torrent_hash[:8]}...")
    
    async def _update_download_record(self, movie_id: str, torrent_hash: str, status: str, progress: int = 0, file_path: str = None):
<<<<<<< HEAD
        """Actualizar registro de descarga en movie_downloads_42"""
=======
        """Update download record in movie_downloads"""
>>>>>>> 23d593b3
        if not self.db_url:
            return
            
        try:
            conn = await asyncpg.connect(self.db_url, statement_cache_size=0)
            
            # Check if download is considered complete
            is_downloaded = (status == 'completed' and progress >= 100)
            
            # Insert or update record
            await conn.execute(
                """
                INSERT INTO movie_downloads_42 (movie_id, hash_id, downloaded_lg, filepath_ds, update_dt)
                VALUES ($1::uuid, $2, $3, $4, NOW())
                ON CONFLICT (hash_id) DO UPDATE SET
                    downloaded_lg = $3,
                    filepath_ds = COALESCE($4, movie_downloads_42.filepath_ds),
                    update_dt = NOW()
                """,
                movie_id, torrent_hash, is_downloaded, file_path
            )

            logger.info(f"Download record updated: {torrent_hash[:8]}... - {status} {progress}%")

            await conn.close()
            
        except Exception as e:
            logger.error(f"Error updating download record: {e}")

    def _hash_to_magnet(self, torrent_hash: str, movie_title: str = None) -> str:
        """Convert a torrent hash to a magnet link"""
        clean_hash = torrent_hash.strip().lower()
        
        if not re.match(r'^[a-f0-9]{40}$', clean_hash):
            raise ValueError(f"Invalid hash: {torrent_hash}")

        magnet = f"magnet:?xt=urn:btih:{clean_hash}"
        
        if movie_title:
            clean_title = re.sub(r'[^\w\s-]', '', movie_title).strip()
            clean_title = re.sub(r'[-\s]+', '+', clean_title)
            magnet += f"&dn={clean_title}"
        
        for tracker in self.default_trackers:
            magnet += f"&tr={tracker}"
        
        return magnet
    
    def _detect_input_type(self, input_string: str) -> tuple[str, str]:
        """Detect if the input is a hash or a magnet link"""
        input_string = input_string.strip()
        
        if input_string.startswith('magnet:?'):
            return ('magnet', input_string)
        elif re.match(r'^[a-fA-F0-9]{40}$', input_string):
            return ('hash', input_string.lower())
        else:
            raise ValueError(f"Input not recognized as hash or magnet: {input_string[:50]}...")

    def _send_progress_update(self, movie_id: str, torrent_hash: str, data: dict):
        """Send progress update to Kafka and update DB"""
        # Send to Kafka
        if self.producer:
            try:
                message = {'movie_id': movie_id, 'torrent_hash': torrent_hash, **data}
                self.producer.send('download-progress', message)
                logger.debug(f"Progress sent to Kafka: {torrent_hash[:8]}... - {data.get('status', 'progress')}")
            except Exception as e:
                logger.error(f"Error sending progress to Kafka: {e}")

        # Update database asynchronously
        asyncio.create_task(self._update_download_record(
            movie_id, 
            torrent_hash,
            data.get('status', 'downloading'), 
            data.get('progress', 0),
            data.get('file_path')
        ))
    
    def _validate_magnet_link(self, magnet_link: str) -> bool:
        """Validate that the magnet link has the correct format"""
        if not magnet_link.startswith('magnet:?'):
            return False
            
        if 'xt=urn:btih:' not in magnet_link:
            return False
            
        try:
            hash_match = re.search(r'xt=urn:btih:([a-fA-F0-9]{40}|[a-zA-Z2-7]{32})', magnet_link)
            if not hash_match:
                return False
            
            hash_value = hash_match.group(1)
            if len(hash_value) not in [32, 40]:
                return False
                
            return True
        except Exception:
            return False
    
    def _extract_hash_from_magnet(self, magnet_link: str) -> str:
        """Extract the hash from a magnet link"""
        hash_match = re.search(r'xt=urn:btih:([a-fA-F0-9]{40})', magnet_link)
        if hash_match:
            return hash_match.group(1).lower()
        return None

    def _get_torrent_main_video_file(self, handle) -> str:
        """Get the main video file path from torrent metadata"""
        if not handle.has_metadata():
            return None
            
        try:
            torrent_file = handle.get_torrent_info()
            video_extensions = {'.mp4', '.mkv', '.avi', '.mov', '.wmv', '.flv', '.webm', '.m4v'}
            
            largest_file = None
            largest_size = 0
            
            for i in range(torrent_file.num_files()):
                file_info = torrent_file.file_at(i)
                
                if (Path(file_info.path).suffix.lower() in video_extensions and 
                    file_info.size > largest_size and 
                    file_info.size > 10 * 1024 * 1024):  # > 10MB
                    
                    largest_file = str(Path(self.download_path) / file_info.path)
                    largest_size = file_info.size
            
            return largest_file
            
        except Exception as e:
            print(f"ERROR getting main video file: {e}")
            return None
    
    async def start_download(self, movie_id: str, torrent_input: str, movie_title: str = None):
        """Start torrent download from hash or magnet link"""
        logger.info(f"Starting download: {movie_id}")
        logger.info(f"Input: {torrent_input[:100]}{'...' if len(torrent_input) > 100 else ''}")
        
        try:
            # Detect input type
            input_type, processed_input = self._detect_input_type(torrent_input)

            # Get torrent hash
            if input_type == 'hash':
                torrent_hash = processed_input
                magnet_link = self._hash_to_magnet(processed_input, movie_title)
            else:
                magnet_link = processed_input
                torrent_hash = self._extract_hash_from_magnet(magnet_link)
                if not torrent_hash:
                    raise ValueError("Could not extract hash from magnet link")

            # Check if torrent is already downloaded or in progress
            if await self._check_download_status(torrent_hash):
                print(f"Torrent {torrent_hash[:8]}... already exists or in progress")
                return

            # Mark download as started immediately
            await self._mark_download_started(movie_id, torrent_hash)

            # Validate magnet link
            if not self._validate_magnet_link(magnet_link):
                error_msg = "Invalid magnet link after processing"
                logger.error(f"{error_msg}")
                self._send_progress_update(movie_id, torrent_hash, {
                    'status': 'error',
                    'error': error_msg,
                    'progress': 0,
                    'title': movie_title
                })
                return

            # Configure download parameters
            add_torrent_params = {
                'save_path': str(self.download_path),
                'storage_mode': lt.storage_mode_t.storage_mode_sparse,
                'url': magnet_link,
                'flags': lt.torrent_flags.sequential_download | lt.torrent_flags.auto_managed,
            }

            # Add torrent to session
            try:
                handle = self.session.add_torrent(add_torrent_params)
                logger.info(f"Torrent added with direct magnet link")
            except Exception as e:
                logger.error(f"Error adding torrent: {e}")
                self._send_progress_update(movie_id, torrent_hash, {
                    'status': 'error',
                    'error': f"Error adding torrent: {str(e)}",
                    'progress': 0,
                    'title': movie_title
                })
                return

            # Configure streaming priorities
            handle.set_sequential_download(True)

            # Save handle (use hash as key)
            self.active_torrents[torrent_hash] = {
                'handle': handle,
                'movie_id': movie_id,
                'start_time': time.time(),
                'last_progress': 0,
                'title': movie_title or movie_id,
                'last_update': 0,
                'file_detected': False,
                'file_path': None
            }

            # Report successful start
            self._send_progress_update(movie_id, torrent_hash, {
                'status': 'downloading',
                'progress': 0,
                'message': 'Download started successfully',
                'input_type': input_type,
                'title': movie_title
            })

            logger.info(f"Torrent added successfully: {torrent_hash[:8]}...")
            
        except ValueError as e:
            logger.error(f"Validation error for {movie_id}: {e}")
            # If no hash, use movie_id as fallback
            self._send_progress_update(movie_id, movie_id, {
                'status': 'error',
                'error': str(e),
                'progress': 0,
                'title': movie_title
            })
        except Exception as e:
            logger.error(f"Error adding torrent {movie_id}: {e}")
            self._send_progress_update(movie_id, movie_id, {
                'status': 'error',
                'error': str(e),
                'progress': 0,
                'title': movie_title
            })
    
    async def monitor_downloads(self):
        """Monitor download progress"""
        logger.info("Starting download monitor...")

        while True:
            try:
                current_time = time.time()
                
                for torrent_hash in list(self.active_torrents.keys()):
                    torrent_info = self.active_torrents[torrent_hash]
                    handle = torrent_info['handle']
                    movie_id = torrent_info['movie_id']
                    
                    if not handle.is_valid():
                        logger.warning(f"Invalid handle for {torrent_hash[:8]}..., removing...")
                        self.active_torrents.pop(torrent_hash, None)
                        continue
                    
                    status = handle.status()
                    progress = int(status.progress * 100)

                    # Detect main video file from torrent metadata (no local file search)
                    if not torrent_info['file_detected'] and progress > 0:
                        main_file_path = self._get_torrent_main_video_file(handle)
                        
                        if main_file_path:
                            torrent_info['file_detected'] = True
                            torrent_info['file_path'] = main_file_path
                            
                            # Update DB with the specific file path from torrent metadata
                            await self._update_download_record(
                                movie_id, 
                                torrent_hash, 
                                'downloading', 
                                progress, 
                                main_file_path
                            )
                            
                            print(f"File detected from torrent metadata {torrent_hash[:8]}...: {Path(main_file_path).name}")

                    # Only report significant changes
                    last_progress = torrent_info['last_progress']
                    time_since_last = current_time - torrent_info.get('last_update', 0)
                    
                    should_update = (
                        progress != last_progress and progress % 5 == 0 or
                        time_since_last > 30 or
                        status.is_seeding or
                        status.error or
                        not torrent_info['file_detected']  # Update when we detect file
                    )
                    
                    if should_update:
                        progress_data = {
                            'progress': progress,
                            'download_rate': status.download_rate,
                            'upload_rate': status.upload_rate,
                            'num_peers': status.num_peers,
                            'num_seeds': status.num_seeds,
                            'can_stream': progress > 5 and torrent_info['file_detected'],
                            'completed': status.is_seeding,
                            'total_size': status.total_wanted,
                            'downloaded': status.total_wanted_done,
                            'title': torrent_info.get('title', movie_id),
                            'file_path': torrent_info.get('file_path')
                        }
                        
                        if status.error:
                            progress_data['status'] = 'error'
                            progress_data['error'] = status.error
                            logger.error(f"Error downloading {torrent_hash[:8]}...: {status.error}")
                        elif status.is_seeding:
                            progress_data['status'] = 'completed'
                            logger.info(f"Download completed: {torrent_hash[:8]}...")

                            # Register completion in database using existing file path
                            await self._register_completed_download(torrent_hash, torrent_info)
                            
                            self.active_torrents.pop(torrent_hash, None)
                        else:
                            progress_data['status'] = 'downloading'
                        
                        self._send_progress_update(movie_id, torrent_hash, progress_data)
                        
                        torrent_info['last_progress'] = progress
                        torrent_info['last_update'] = current_time
                        
                        if progress != last_progress:
                            logger.info(f"{torrent_hash[:8]}...: {progress}% "
                                      f"({status.download_rate/1024:.1f} KB/s, "
                                      f"{status.num_peers} peers)")
                
            except Exception as e:
                logger.error(f"Error in monitor loop: {e}")
            
            await asyncio.sleep(5)
    
    async def _register_completed_download(self, torrent_hash: str, torrent_info: dict):
        """Register completed download in database using torrent metadata"""
        try:
            movie_id = torrent_info.get('movie_id')
            file_path = torrent_info.get('file_path')
            
            # If we have a detected file path, use it
            if file_path:
                await self._update_download_record(
                    movie_id, 
                    torrent_hash, 
                    'completed', 
                    100, 
                    file_path
                )
                
                print(f"Download completed and registered: {torrent_hash[:8]}...")
                print(f"   File: {Path(file_path).name}")
                
            else:
                # Fallback: try to get file from torrent metadata one more time
                handle = torrent_info.get('handle')
                main_file = self._get_torrent_main_video_file(handle)
                
                if main_file:
                    await self._update_download_record(
                        movie_id, 
                        torrent_hash, 
                        'completed', 
                        100, 
                        main_file
                    )
                    print(f"Download completed with fallback detection: {torrent_hash[:8]}...")
                else:
                    # Mark as completed without file path
                    await self._update_download_record(
                        movie_id, 
                        torrent_hash, 
                        'completed', 
                        100
                    )
                    print(f"Download completed (no video file detected): {torrent_hash[:8]}...")

        except Exception as e:
            print(f"ERROR registering completed download for {torrent_hash[:8]}...: {e}")


def process_kafka_message(downloader, message):
    """Process a Kafka message synchronously"""
    try:
        data = message.value
        movie_id = data.get('movie_id')

        # Support both 'magnet_link' and 'torrent_hash'
        torrent_input = data.get('magnet_link') or data.get('torrent_hash')
        
        movie_title = data.get('movie_title') or data.get('title')
        user_id = data.get('user_id', 'unknown')
        
        if not movie_id or not torrent_input:
            logger.error("Invalid message: missing movie_id or torrent_input")
            return False

        logger.info(f"Request received: {movie_id} (user: {user_id})")
        if movie_title:
            logger.info(f"Title: {movie_title}")

        # Execute download asynchronously
        loop = asyncio.new_event_loop()
        asyncio.set_event_loop(loop)
        loop.run_until_complete(downloader.start_download(movie_id, torrent_input, movie_title))
        loop.close()
        
        return True
        
    except json.JSONDecodeError as e:
        logger.error(f"Error decoding JSON: {e}")
        return False
    except Exception as e:
        logger.error(f"Error processing request: {e}")
        return False

async def start_kafka_consumer(downloader):
    """Start the Kafka consumer in a separate thread"""
    import threading
    
    def kafka_consumer_thread():
        logger.info("Starting Kafka consumer...")

        try:
            consumer = KafkaConsumer(
                'movie-download-requests',
                bootstrap_servers=[f'{HOST}:9092'],
                group_id='torrent-service',
                value_deserializer=lambda m: json.loads(m.decode('utf-8')),
                auto_offset_reset='latest',
                enable_auto_commit=True
            )

            logger.info("Kafka consumer connected and waiting for messages...")

            for message in consumer:
                process_kafka_message(downloader, message)
                
        except Exception as e:
            logger.error(f"Error in Kafka consumer: {e}")

    # Start in separate thread
    kafka_thread = threading.Thread(target=kafka_consumer_thread, daemon=True)
    kafka_thread.start()

    logger.info("Kafka consumer started in separate thread")

async def main():
<<<<<<< HEAD
    logger.info("Torrent Service iniciado (con movie_downloads_42)")
    logger.info(f"Directorio de descarga: /data/movies")
    
=======
    logger.info("Torrent Service started (with movie_downloads)")
    logger.info(f"Download directory: /data/movies")

>>>>>>> 23d593b3
    try:
        downloader = TorrentDownloader()
        
        # Start Kafka consumer in separate thread
        await start_kafka_consumer(downloader)
        
        # Start download monitor
        await downloader.monitor_downloads()
        
    except KeyboardInterrupt:
        logger.info("Torrent Service stopped by user")
    except Exception as e:
        logger.error(f"Fatal error: {e}")
        raise

if __name__ == "__main__":
    asyncio.run(main())<|MERGE_RESOLUTION|>--- conflicted
+++ resolved
@@ -108,11 +108,7 @@
         print(f"Download marked as started: {torrent_hash[:8]}...")
     
     async def _update_download_record(self, movie_id: str, torrent_hash: str, status: str, progress: int = 0, file_path: str = None):
-<<<<<<< HEAD
-        """Actualizar registro de descarga en movie_downloads_42"""
-=======
         """Update download record in movie_downloads"""
->>>>>>> 23d593b3
         if not self.db_url:
             return
             
@@ -564,15 +560,9 @@
     logger.info("Kafka consumer started in separate thread")
 
 async def main():
-<<<<<<< HEAD
-    logger.info("Torrent Service iniciado (con movie_downloads_42)")
-    logger.info(f"Directorio de descarga: /data/movies")
-    
-=======
     logger.info("Torrent Service started (with movie_downloads)")
     logger.info(f"Download directory: /data/movies")
 
->>>>>>> 23d593b3
     try:
         downloader = TorrentDownloader()
         
