# microservices/torrent_service/main.py 

import asyncio
import logging
import json
import libtorrent as lt
from kafka import KafkaConsumer, KafkaProducer
from pathlib import Path
import os
import re
import time
import asyncpg
import uuid

HOST = 'kafka'

logging.basicConfig(level=logging.INFO)
logger = logging.getLogger(__name__)

class TorrentDownloader:
    def __init__(self):
        self.session = lt.session()
        self.download_path = Path("/data/movies")
        self.download_path.mkdir(exist_ok=True)
        self.active_torrents = {}
        
        # Conexión a base de datos
        self.db_url = os.environ.get("DATABASE_URL")
        if not self.db_url:
            logger.warning("DATABASE_URL no está configurada, no se actualizará la BD")
        
        # Lista de trackers populares para construir magnet links
        self.default_trackers = [
            'udp://tracker.openbittorrent.com:80/announce',
            'udp://tracker.opentrackr.org:1337/announce',
            'udp://9.rarbg.to:2710/announce',
            'udp://9.rarbg.me:2710/announce',
            'udp://exodus.desync.com:6969/announce',
            'udp://tracker.cyberia.is:6969/announce',
            'udp://open.stealth.si:80/announce',
            'udp://tracker.tiny-vps.com:6969/announce',
            'udp://bt1.archive.org:6969/announce',
            'udp://bt2.archive.org:6969/announce'
        ]
        
        # Configurar sesión de libtorrent
        settings = {
            'user_agent': 'Hypertube/1.0',
            'listen_interfaces': '0.0.0.0:6881',
            'enable_dht': True,
            'enable_lsd': True,
            'enable_upnp': True,
            'enable_natpmp': True,
        }
        self.session.apply_settings(settings)
        
        # Kafka producer
        try:
            self.producer = KafkaProducer(
                bootstrap_servers=[f'{HOST}:9092'],
                value_serializer=lambda x: json.dumps(x).encode('utf-8'),
                retries=3,
                acks=1
            )
            logger.info("Kafka Producer inicializado")
        except Exception as e:
            logger.error(f"Error inicializando Kafka Producer: {e}")
            self.producer = None
    
    async def _update_download_record(self, movie_id: str, torrent_hash: str, status: str, progress: int = 0, file_path: str = None):
        """Actualizar registro de descarga en movie_downloads"""
        if not self.db_url:
            return
            
        try:
            conn = await asyncpg.connect(self.db_url, statement_cache_size=0)
            
            # Determinar si está descargado
            is_downloaded = (status == 'completed' and progress >= 100)
            
            # Insertar o actualizar registro de descarga
            await conn.execute(
                """
                INSERT INTO movie_downloads (movie_id, hash_id, downloaded_lg, filepath_ds, update_dt)
                VALUES ($1::uuid, $2, $3, $4, NOW())
                ON CONFLICT (hash_id) DO UPDATE SET
                    downloaded_lg = $3,
                    filepath_ds = COALESCE($4, movie_downloads.filepath_ds),
                    update_dt = NOW()
                """,
                movie_id, torrent_hash, is_downloaded, file_path
            )
            
            logger.info(f"Descarga actualizada: {torrent_hash[:8]}... - {status} {progress}%")
            
            await conn.close()
            
        except Exception as e:
            logger.error(f"Error actualizando registro de descarga: {e}")
    
    async def _find_video_files(self, torrent_hash: str, movie_title: str = None) -> list:
        """Buscar archivos de video en el directorio de descarga"""
        video_files = []
        video_extensions = {'.mp4', '.mkv', '.avi', '.mov', '.wmv', '.flv', '.webm', '.m4v'}
        
        try:
            # Buscar en todo el directorio de descarga
            for file_path in self.download_path.rglob("*"):
                if file_path.is_file() and file_path.suffix.lower() in video_extensions:
                    # Filtrar archivos muy pequeños (muestras, trailers)
                    if file_path.stat().st_size > 10 * 1024 * 1024:  # > 10MB
                        video_files.append(file_path)
                        
            # Estrategias de búsqueda en orden de prioridad
            if movie_title:
                # 1. Archivos que contienen palabras del título
                title_matches = []
                for file_path in video_files:
                    title_words = [word.lower() for word in movie_title.split() if len(word) > 3]
                    if any(word in file_path.name.lower() for word in title_words):
                        title_matches.append(file_path)
                
                if title_matches:
                    return title_matches
            
            # 2. Archivos en directorios que contienen el hash
            hash_matches = []
            for file_path in video_files:
                if torrent_hash[:8].lower() in str(file_path.parent).lower():
                    hash_matches.append(file_path)
            
            if hash_matches:
                return hash_matches
            
            # 3. Devolver todos los archivos encontrados
            return video_files
            
        except Exception as e:
            logger.error(f"Error buscando archivos de video: {e}")
            return []
    
    async def _update_file_path_in_db(self, movie_id: str, torrent_hash: str, file_path: str):
        """Actualizar el filepath en la base de datos"""
        try:
            await self._update_download_record(
                movie_id, 
                torrent_hash, 
                'downloading', 
                0,  # Progress será actualizado por el monitor
                str(file_path)
            )
            logger.info(f"Filepath actualizado en BD: {file_path}")
        except Exception as e:
            logger.error(f"Error actualizando filepath: {e}")
    
    def _hash_to_magnet(self, torrent_hash: str, movie_title: str = None) -> str:
        """Convierte un hash de torrent a magnet link"""
        clean_hash = torrent_hash.strip().lower()
        
        if not re.match(r'^[a-f0-9]{40}$', clean_hash):
            raise ValueError(f"Hash inválido: {torrent_hash}")
        
        magnet = f"magnet:?xt=urn:btih:{clean_hash}"
        
        if movie_title:
            clean_title = re.sub(r'[^\w\s-]', '', movie_title).strip()
            clean_title = re.sub(r'[-\s]+', '+', clean_title)
            magnet += f"&dn={clean_title}"
        
        for tracker in self.default_trackers:
            magnet += f"&tr={tracker}"
        
        return magnet
    
    def _detect_input_type(self, input_string: str) -> tuple[str, str]:
        """Detecta si el input es un hash o un magnet link"""
        input_string = input_string.strip()
        
        if input_string.startswith('magnet:?'):
            return ('magnet', input_string)
        elif re.match(r'^[a-fA-F0-9]{40}$', input_string):
            return ('hash', input_string.lower())
        else:
            raise ValueError(f"Input no reconocido como hash o magnet: {input_string[:50]}...")
    
    def _send_progress_update(self, movie_id: str, torrent_hash: str, data: dict):
        """Envía actualización de progreso a Kafka Y actualiza BD"""
        # Enviar a Kafka
        if self.producer:
            try:
                message = {'movie_id': movie_id, 'torrent_hash': torrent_hash, **data}
                self.producer.send('download-progress', message)
                logger.debug(f"Progreso enviado a Kafka: {torrent_hash[:8]}... - {data.get('status', 'progress')}")
            except Exception as e:
                logger.error(f"Error enviando progreso a Kafka: {e}")
        
        # Actualizar base de datos de forma asíncrona
        asyncio.create_task(self._update_download_record(
            movie_id, 
            torrent_hash,
            data.get('status', 'downloading'), 
            data.get('progress', 0),
            data.get('file_path')
        ))
    
    def _validate_magnet_link(self, magnet_link: str) -> bool:
        """Valida que el magnet link tenga el formato correcto"""
        if not magnet_link.startswith('magnet:?'):
            return False
            
        if 'xt=urn:btih:' not in magnet_link:
            return False
            
        try:
            hash_match = re.search(r'xt=urn:btih:([a-fA-F0-9]{40}|[a-zA-Z2-7]{32})', magnet_link)
            if not hash_match:
                return False
            
            hash_value = hash_match.group(1)
            if len(hash_value) not in [32, 40]:
                return False
                
            return True
        except Exception:
            return False
    
    def _extract_hash_from_magnet(self, magnet_link: str) -> str:
        """Extrae el hash de un magnet link"""
        hash_match = re.search(r'xt=urn:btih:([a-fA-F0-9]{40})', magnet_link)
        if hash_match:
            return hash_match.group(1).lower()
        return None
    
    async def start_download(self, movie_id: str, torrent_input: str, movie_title: str = None):
        """Iniciar descarga de torrent desde hash o magnet link"""
        logger.info(f"Iniciando descarga: {movie_id}")
        logger.info(f"Input: {torrent_input[:100]}{'...' if len(torrent_input) > 100 else ''}")
        
        try:
            # Detectar tipo de input
            input_type, processed_input = self._detect_input_type(torrent_input)
            logger.info(f"Tipo detectado: {input_type}")
            
            # Obtener hash del torrent
            if input_type == 'hash':
                torrent_hash = processed_input
                magnet_link = self._hash_to_magnet(processed_input, movie_title)
                logger.info(f"Hash convertido a magnet: {magnet_link[:100]}...")
            else:
                magnet_link = processed_input
                torrent_hash = self._extract_hash_from_magnet(magnet_link)
                if not torrent_hash:
                    raise ValueError("No se pudo extraer hash del magnet link")
            
            logger.info(f"Hash del torrent: {torrent_hash}")
            
            # Marcar como iniciando descarga en BD
            await self._update_download_record(movie_id, torrent_hash, 'downloading', 0)
            
            # Validar magnet link
            if not self._validate_magnet_link(magnet_link):
                error_msg = "Magnet link inválido después de procesar"
                logger.error(f"{error_msg}")
                self._send_progress_update(movie_id, torrent_hash, {
                    'status': 'error',
                    'error': error_msg,
                    'progress': 0,
                    'title': movie_title
                })
                return
            
            # Verificar si ya está siendo descargado (usar hash como clave)
            if torrent_hash in self.active_torrents:
                logger.warning(f"El torrent {torrent_hash[:8]}... ya se está descargando")
                return
            
            # Configurar parámetros de descarga
            add_torrent_params = {
                'save_path': str(self.download_path),
                'storage_mode': lt.storage_mode_t.storage_mode_sparse,
                'url': magnet_link,
                'flags': lt.torrent_flags.sequential_download | lt.torrent_flags.auto_managed,
            }
            
            # Añadir torrent a la sesión
            try:
                handle = self.session.add_torrent(add_torrent_params)
                logger.info(f"Torrent añadido con magnet link directo")
            except Exception as e:
                logger.error(f"Error añadiendo torrent: {e}")
                self._send_progress_update(movie_id, torrent_hash, {
                    'status': 'error',
                    'error': f"Error añadiendo torrent: {str(e)}",
                    'progress': 0,
                    'title': movie_title
                })
                return
            
            # Configurar prioridades para streaming
            handle.set_sequential_download(True)
            
            # Guardar handle (usar hash como clave)
            self.active_torrents[torrent_hash] = {
                'handle': handle,
                'movie_id': movie_id,
                'start_time': time.time(),
                'last_progress': 0,
                'title': movie_title or movie_id,
                'last_update': 0,
                'file_detected': False,  # Nuevo campo para tracking
                'file_path': None
            }
            
            # Reportar inicio exitoso
            self._send_progress_update(movie_id, torrent_hash, {
                'status': 'downloading',
                'progress': 0,
                'message': 'Descarga iniciada exitosamente',
                'input_type': input_type,
                'title': movie_title
            })
            
            logger.info(f"Torrent añadido exitosamente: {torrent_hash[:8]}...")
            
        except ValueError as e:
            logger.error(f"Error de validación para {movie_id}: {e}")
            # Si no tenemos hash, usar movie_id como fallback
            self._send_progress_update(movie_id, movie_id, {
                'status': 'error',
                'error': str(e),
                'progress': 0,
                'title': movie_title
            })
        except Exception as e:
            logger.error(f"Error añadiendo torrent {movie_id}: {e}")
            self._send_progress_update(movie_id, movie_id, {
                'status': 'error',
                'error': str(e),
                'progress': 0,
                'title': movie_title
            })
    
    async def monitor_downloads(self):
        """Monitorear progreso de descargas"""
        logger.info("Iniciando monitor de descargas...")
        
        while True:
            try:
                current_time = time.time()
                
                for torrent_hash in list(self.active_torrents.keys()):
                    torrent_info = self.active_torrents[torrent_hash]
                    handle = torrent_info['handle']
                    movie_id = torrent_info['movie_id']
                    
                    if not handle.is_valid():
                        logger.warning(f"Handle inválido para {torrent_hash[:8]}..., removiendo...")
                        self.active_torrents.pop(torrent_hash, None)
                        continue
                    
                    status = handle.status()
                    progress = int(status.progress * 100)
                    
                    # Detectar archivo tan pronto como esté disponible
                    if not torrent_info['file_detected'] and progress > 0:
                        video_files = await self._find_video_files(torrent_hash, torrent_info['title'])
                        
                        if video_files:
                            # Seleccionar el archivo más grande (probablemente la película principal)
                            main_file = max(video_files, key=lambda f: f.stat().st_size)
                            torrent_info['file_detected'] = True
                            torrent_info['file_path'] = str(main_file)
                            
                            # Actualizar BD inmediatamente con el filepath
                            await self._update_file_path_in_db(movie_id, torrent_hash, str(main_file))
                            
                            logger.info(f"Archivo detectado para {torrent_hash[:8]}...: {main_file.name}")
                    
                    # Solo reportar cambios significativos
                    last_progress = torrent_info['last_progress']
                    time_since_last = current_time - torrent_info.get('last_update', 0)
                    
                    should_update = (
                        progress != last_progress and progress % 5 == 0 or
                        time_since_last > 30 or
                        status.is_seeding or
                        status.error or
                        not torrent_info['file_detected']  # Actualizar cuando detectemos archivo
                    )
                    
                    if should_update:
                        progress_data = {
                            'progress': progress,
                            'download_rate': status.download_rate,
                            'upload_rate': status.upload_rate,
                            'num_peers': status.num_peers,
                            'num_seeds': status.num_seeds,
                            'can_stream': progress > 5 and torrent_info['file_detected'],
                            'completed': status.is_seeding,
                            'total_size': status.total_wanted,
                            'downloaded': status.total_wanted_done,
                            'title': torrent_info.get('title', movie_id),
                            'file_path': torrent_info.get('file_path')  # Incluir filepath en progreso
                        }
                        
                        if status.error:
                            progress_data['status'] = 'error'
                            progress_data['error'] = status.error
                            logger.error(f"Error en descarga {torrent_hash[:8]}...: {status.error}")
                        elif status.is_seeding:
                            progress_data['status'] = 'completed'
                            logger.info(f"Descarga completada: {torrent_hash[:8]}...")
                            
                            # Escanear archivos descargados al completarse
                            await self._scan_downloaded_files(torrent_hash, torrent_info)
                            
                            self.active_torrents.pop(torrent_hash, None)
                        else:
                            progress_data['status'] = 'downloading'
                        
                        self._send_progress_update(movie_id, torrent_hash, progress_data)
                        
                        torrent_info['last_progress'] = progress
                        torrent_info['last_update'] = current_time
                        
                        if progress != last_progress:
                            logger.info(f"{torrent_hash[:8]}...: {progress}% "
                                      f"({status.download_rate/1024:.1f} KB/s, "
                                      f"{status.num_peers} peers)")
                
            except Exception as e:
                logger.error(f"Error en monitor de descargas: {e}")
            
            await asyncio.sleep(5)
    
    async def _scan_downloaded_files(self, torrent_hash: str, torrent_info: dict):
        """Escanear archivos descargados y actualizar BD con paths"""
        try:
            movie_id = torrent_info.get('movie_id')
            title = torrent_info.get('title', movie_id)
            
            # Buscar archivos de video y subtítulos
            video_files = []
            subtitle_files = []
            
            # Extensiones de video comunes
            video_extensions = {'.mp4', '.mkv', '.avi', '.mov', '.wmv', '.flv', '.webm', '.m4v'}
            subtitle_extensions = {'.srt', '.sub', '.vtt', '.ass', '.ssa'}
            
            # Escanear directorio de descarga
            for file_path in self.download_path.rglob("*"):
                if file_path.is_file():
                    file_ext = file_path.suffix.lower()
                    
                    if file_ext in video_extensions:
                        video_files.append(str(file_path))
                    elif file_ext in subtitle_extensions:
                        subtitle_files.append(str(file_path))
            
            if video_files:
                # Tomar el archivo de video más grande (probablemente la película principal)
                largest_video = max(video_files, key=lambda f: Path(f).stat().st_size)
                
                # Actualizar BD con información de archivos
                await self._update_download_record(
                    movie_id, 
                    torrent_hash, 
                    'completed', 
                    100, 
                    largest_video
                )
                
                logger.info(f"Archivos escaneados para {torrent_hash[:8]}...:")
                logger.info(f"   Video principal: {largest_video}")
                if subtitle_files:
                    logger.info(f"   Subtítulos encontrados: {len(subtitle_files)}")
                    
        except Exception as e:
            logger.error(f"Error escaneando archivos para {torrent_hash[:8]}...: {e}")


# Función separada para manejar Kafka de forma síncrona
def process_kafka_message(downloader, message):
    """Procesa un mensaje de Kafka de forma síncrona"""
    try:
        data = message.value
        movie_id = data.get('movie_id')
        
        # Soportar tanto 'magnet_link' como 'torrent_hash'
        torrent_input = data.get('magnet_link') or data.get('torrent_hash')
        
        movie_title = data.get('movie_title') or data.get('title')
        user_id = data.get('user_id', 'unknown')
        
        if not movie_id or not torrent_input:
            logger.error("Mensaje inválido: falta movie_id o torrent_input")
            return False
        
        logger.info(f"Petición recibida: {movie_id} (usuario: {user_id})")
        if movie_title:
            logger.info(f"Título: {movie_title}")
        
        # Ejecutar la descarga de forma asíncrona
        loop = asyncio.new_event_loop()
        asyncio.set_event_loop(loop)
        loop.run_until_complete(downloader.start_download(movie_id, torrent_input, movie_title))
        loop.close()
        
        return True
        
    except json.JSONDecodeError as e:
        logger.error(f"Error decodificando JSON: {e}")
        return False
    except Exception as e:
        logger.error(f"Error procesando petición: {e}")
        return False

async def start_kafka_consumer(downloader):
    """Inicia el consumer de Kafka en un hilo separado"""
    import threading
    
    def kafka_consumer_thread():
        logger.info("Iniciando consumer de Kafka...")
        
        try:
            consumer = KafkaConsumer(
                'movie-download-requests',
<<<<<<< HEAD
                bootstrap_servers=['172.18.0.4:9092'],
=======
                bootstrap_servers=[f'{HOST}:9092'],
>>>>>>> 996861ed
                group_id='torrent-service',
                value_deserializer=lambda m: json.loads(m.decode('utf-8')),
                auto_offset_reset='latest',
                enable_auto_commit=True
            )
            
            logger.info("Consumer de Kafka conectado y esperando mensajes...")
            
            for message in consumer:
                process_kafka_message(downloader, message)
                
        except Exception as e:
<<<<<<< HEAD
            logger.error(f"❌ Error en consumer de Kafka: {e}", exc_info=True)
=======
            logger.error(f"Error en consumer de Kafka: {e}", exc_info=True)
>>>>>>> 996861ed
    
    # Iniciar en hilo separado
    kafka_thread = threading.Thread(target=kafka_consumer_thread, daemon=True)
    kafka_thread.start()
    
    logger.info("Consumer de Kafka iniciado en hilo separado")

async def main():
    logger.info("Torrent Service iniciado (con movie_downloads)")
    logger.info(f"Directorio de descarga: /data/movies")
    
    try:
        downloader = TorrentDownloader()
        
        # Iniciar consumer de Kafka en hilo separado
        await start_kafka_consumer(downloader)
        
        # Iniciar monitor de descargas
        await downloader.monitor_downloads()
        
    except KeyboardInterrupt:
        logger.info("Torrent Service detenido por usuario")
    except Exception as e:
        logger.error(f"Error fatal: {e}")
        raise

if __name__ == "__main__":
    asyncio.run(main())<|MERGE_RESOLUTION|>--- conflicted
+++ resolved
@@ -525,11 +525,7 @@
         try:
             consumer = KafkaConsumer(
                 'movie-download-requests',
-<<<<<<< HEAD
-                bootstrap_servers=['172.18.0.4:9092'],
-=======
                 bootstrap_servers=[f'{HOST}:9092'],
->>>>>>> 996861ed
                 group_id='torrent-service',
                 value_deserializer=lambda m: json.loads(m.decode('utf-8')),
                 auto_offset_reset='latest',
@@ -542,11 +538,7 @@
                 process_kafka_message(downloader, message)
                 
         except Exception as e:
-<<<<<<< HEAD
-            logger.error(f"❌ Error en consumer de Kafka: {e}", exc_info=True)
-=======
             logger.error(f"Error en consumer de Kafka: {e}", exc_info=True)
->>>>>>> 996861ed
     
     # Iniciar en hilo separado
     kafka_thread = threading.Thread(target=kafka_consumer_thread, daemon=True)
